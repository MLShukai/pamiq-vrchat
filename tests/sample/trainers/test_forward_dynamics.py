--- conflicted
+++ resolved
@@ -63,10 +63,7 @@
         trainer = ImaginingForwardDynamicsTrainer(
             partial(AdamW, lr=1e-4, weight_decay=0.04),
             seq_len=self.LEN_SEQ,
-<<<<<<< HEAD
-=======
             max_samples=4,
->>>>>>> d747fbad
             batch_size=2,
             imagination_length=4,
             min_buffer_size=self.LEN,
