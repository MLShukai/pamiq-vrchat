--- conflicted
+++ resolved
@@ -2,18 +2,12 @@
 import torch
 import torch.nn as nn
 
-<<<<<<< HEAD
-from sample.models.components.patch_embedding import PatchEmbedding
+from sample.models.components.image_patchifier import ImagePatchifier
 from sample.models.components.positional_embeddings import (
     get_1d_positional_embeddings,
     get_2d_positional_embeddings,
 )
 from sample.models.jepa import AveragePoolInfer, Encoder, Predictor
-=======
-from sample.models.components.image_patchifier import ImagePatchifier
-from sample.models.components.positional_embeddings import get_2d_positional_embeddings
-from sample.models.jepa import AveragePoolInfer2d, Encoder, Predictor
->>>>>>> fe694def
 
 
 class TestEncoder:
@@ -353,7 +347,6 @@
     def encoder_1d(self):
         """Create encoder for 1D data."""
         n_patches = 16
-<<<<<<< HEAD
         conv = nn.Conv1d(2, 64, kernel_size=8, stride=8)
 
         def patchfier(audio: torch.Tensor) -> torch.Tensor:
@@ -375,12 +368,8 @@
     def encoder_2d(self):
         """Create encoder for 2D data."""
         n_patches = 64
-        patchfier = PatchEmbedding(8, 3, 64)
+        patchfier = ImagePatchifier(8, 3, 64)
         positional_encodings = get_2d_positional_embeddings(64, (8, 8)).reshape(
-=======
-        patchfier = ImagePatchifier(8, 3, 64)
-        positional_encodings = get_2d_positional_embeddings(64, (4, 4)).reshape(
->>>>>>> fe694def
             n_patches, 64
         )
 
