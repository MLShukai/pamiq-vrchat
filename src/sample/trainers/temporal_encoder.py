from collections.abc import Iterable
from functools import partial
from pathlib import Path
from typing import cast, override

import mlflow
import torch
from pamiq_core import DataUser
from pamiq_core.torch import OptimizersSetup, TorchTrainer, get_device
from tensordict import TensorDict
from torch import Tensor
from torch.optim import Optimizer
from torch.utils.data import DataLoader, TensorDataset

from sample.data import BufferName, DataKey
from sample.models import ModelName
from sample.models.temporal_encoder import TemporalEncoder

from .sampler import RandomTimeSeriesSampler

OPTIMIZER_NAME = "optimizer"


type TensorOrTensorDict = torch.Tensor | TensorDict


def transpose_and_stack_collator(
    batch_items: Iterable[tuple[TensorOrTensorDict, ...]],
) -> tuple[TensorOrTensorDict, ...]:
    """Transposes a list of tuples and stacks each resulting column into a
    single tensor.

    Example:
        >>> tensors = [
        ...     (tensor([1]), tensor([2])),
        ...     (tensor([3]), tensor([4])),
        ... ]
        >>> transpose_and_stack(tensors)
        (tensor([1, 3]), tensor([2, 4]))

    Args:
        batch_items: List of tuples containing tensors or tensor dicts to be processed.
            All tuples must have the same length.

    Returns:
        Tuple of stacked tensors or tensor dicts, where each element corresponds
        to a column in the original data.
    """
    return tuple(torch.stack(item) for item in zip(*batch_items))


class TemporalEncoderTrainer(TorchTrainer):
    """Trainer for Temporal Encoder that handles sequential data with multiple
    modalities."""

    @override
    def __init__(
        self,
        partial_optimzier: partial[Optimizer],
        seq_len: int = 1,
<<<<<<< HEAD
=======
        max_samples: int = 1,
>>>>>>> d747fbad
        batch_size: int = 1,
        max_epochs: int = 1,
        data_user_name: str = BufferName.TEMPORAL,
        min_buffer_size: int = 2,
        min_new_data_count: int = 0,
    ) -> None:
        """Initialize the TemporalEncoder trainer.

        Args:
            partial_optimizer: Partially initialized optimizer lacking with model parameters.
            seq_len: Sequence length per batch.
            max_samples: Number of samples from entire dataset.
            batch_size: Data size of 1 batch.
            max_epochs: Maximum number of epochs to train per training session.
            data_user_name: Name of the data user providing training data.
            min_buffer_size: Minimum buffer size required before training starts.
            min_new_data_count: Minimum number of new data points required for training.
        """
        seq_len += 1  # to sample future target.
        if min_buffer_size < seq_len:
            raise ValueError("min_buffer_size must be larger than seq_len")

        super().__init__(data_user_name, min_buffer_size, min_new_data_count)

        self.partial_optimizer = partial_optimzier
        self.partial_sampler = partial(
            RandomTimeSeriesSampler, sequence_length=seq_len, max_samples=max_samples
        )
<<<<<<< HEAD
=======
        self.partial_dataloader = partial(DataLoader, batch_size=batch_size)
>>>>>>> d747fbad

        self.data_user_name = data_user_name

        self.max_epochs = max_epochs
        self.global_step = 0

    @override
    def on_data_users_attached(self) -> None:
        """Set up data user references when they are attached to the
        trainer."""
        super().on_data_users_attached()
        self.temporal_data_user: DataUser[Tensor | TensorDict] = self.get_data_user(
            self.data_user_name
        )

    @override
    def on_training_models_attached(self) -> None:
        """Set up model references when they are attached to the trainer."""
        super().on_training_models_attached()
        self.temporal_encoder = self.get_torch_training_model(
            ModelName.TEMPORAL_ENCODER, TemporalEncoder
        )

    @override
    def create_optimizers(self) -> OptimizersSetup:
        """Create optimizers for temporal encoder training.

        Returns:
            Dictionary mapping optimizer name to configured optimizer instance.
        """
        return {
            OPTIMIZER_NAME: self.partial_optimizer(
                self.temporal_encoder.model.parameters()
            )
        }

    @override
    def train(self) -> None:
        """Execute temporal encoder training process."""
        # Get dataset from data user
        data = self.temporal_data_user.get_data()

        dataset = TensorDataset(
            # Ignore pyright error because TensorDict api is compatible with torch.Tensor api.
            torch.stack(list(data[DataKey.OBSERVATION])),  # pyright: ignore[reportArgumentType]
            torch.stack(cast(list[Tensor], list(data[DataKey.HIDDEN]))),
        )
        sampler = self.partial_sampler(dataset)
        dataloader = self.partial_dataloader(
            dataset=dataset, sampler=sampler, collate_fn=transpose_and_stack_collator
        )
        device = get_device(self.temporal_encoder.model)

        for _ in range(self.max_epochs):
            batch: tuple[TensorDict, Tensor]
            for batch in dataloader:
                batch_observations, batch_hiddens = batch

                # Move data to device
                batch_observations = batch_observations.to(device)
                batch_hiddens = batch_hiddens.to(device)

                # Prepare sequences
                observations = batch_observations[:, :-1]  # o_0:T-1
                hiddens = batch_hiddens[:, 0]  # h_0
                observations_next = batch_observations[:, 1:]  # o_1:T

                self.optimizers[OPTIMIZER_NAME].zero_grad()

                # Forward pass
                obs_hat_dists, _ = self.temporal_encoder.model(observations, hiddens)

                # Calculate losses for each modality
                total_loss = torch.tensor(0.0, device=device)
                modality_losses = {}

                for modality, dist in obs_hat_dists.items():
                    modal_loss = -dist.log_prob(observations_next[modality]).mean()
                    modality_losses[modality] = modal_loss
                    total_loss += modal_loss

                # Backward pass
                total_loss.backward()

                self.optimizers[OPTIMIZER_NAME].step()

                # Logging
                metrics = {
                    "loss/total": total_loss.item(),
                }
                for modality, loss in modality_losses.items():
                    metrics[f"loss/{modality}"] = loss.item()

                # Log gradient norm
                if self.temporal_encoder.model.parameters():
                    grad_norm = torch.cat(
                        [
                            p.grad.flatten()
                            for p in self.temporal_encoder.model.parameters()
                            if p.grad is not None
                        ]
                    ).norm()
                    metrics["grad_norm"] = grad_norm.item()

                mlflow.log_metrics(
                    {f"temporal-encoder/{tag}": v for tag, v in metrics.items()},
                    self.global_step,
                )

                self.global_step += 1

    @override
    def save_state(self, path: Path) -> None:
        """Save trainer state to disk."""
        super().save_state(path)
        path.mkdir(exist_ok=True)
        (path / "global_step").write_text(str(self.global_step), "utf-8")

    @override
    def load_state(self, path: Path) -> None:
        """Load trainer state from disk."""
        super().load_state(path)
        self.global_step = int((path / "global_step").read_text("utf-8"))<|MERGE_RESOLUTION|>--- conflicted
+++ resolved
@@ -58,10 +58,7 @@
         self,
         partial_optimzier: partial[Optimizer],
         seq_len: int = 1,
-<<<<<<< HEAD
-=======
         max_samples: int = 1,
->>>>>>> d747fbad
         batch_size: int = 1,
         max_epochs: int = 1,
         data_user_name: str = BufferName.TEMPORAL,
@@ -90,10 +87,7 @@
         self.partial_sampler = partial(
             RandomTimeSeriesSampler, sequence_length=seq_len, max_samples=max_samples
         )
-<<<<<<< HEAD
-=======
         self.partial_dataloader = partial(DataLoader, batch_size=batch_size)
->>>>>>> d747fbad
 
         self.data_user_name = data_user_name
 
