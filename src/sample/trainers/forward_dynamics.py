--- conflicted
+++ resolved
@@ -34,10 +34,7 @@
         self,
         partial_optimizer: partial[Optimizer],
         seq_len: int = 1,
-<<<<<<< HEAD
-=======
         max_samples: int = 1,
->>>>>>> d747fbad
         batch_size: int = 1,
         max_epochs: int = 1,
         data_user_name: str = BufferName.FORWARD_DYNAMICS,
@@ -52,12 +49,8 @@
             partial_optimizer: Partially configured optimizer to be used with
                 the model parameters.
             seq_len: Sequence length per batch.
-<<<<<<< HEAD
-            batch_size: Number of data samples for 1 step.
-=======
             max_samples: Max number of sample from dataset in 1 epoch.
             batch_size: Data sample size of 1 batch.
->>>>>>> d747fbad
             max_epochs: Maximum number of epochs to train per training session.
             data_user_name: Name of the data user providing training data.
             imagination_length: Length of the imagination sequence.
@@ -78,14 +71,9 @@
         self.partial_sampler = partial(
             RandomTimeSeriesSampler,
             sequence_length=seq_len + imagination_length,
-<<<<<<< HEAD
-            max_samples=batch_size,
-        )
-=======
             max_samples=max_samples,
         )
         self.partial_dataloader = partial(DataLoader, batch_size=batch_size)
->>>>>>> d747fbad
         self.max_epochs = max_epochs
         self.data_user_name = data_user_name
         self.imagination_length = imagination_length
